--- conflicted
+++ resolved
@@ -1,20 +1,41 @@
 % MS_AXES - Reorient elasticity matrix for optimal decomposition.
-%
 % // Part of MSAT - The Matlab Seismic Anisotropy Toolkit //
 %
-<<<<<<< HEAD
 %  Calculate the principle axes of elasticity tensor C, after: 
 %     Browaeys and Chevrot (GJI, v159, 667-678, 2004)
 %  
-%  [ CR ] = MS_axes( C )
-%     Report the vectors, and rotate C into the correct orientation. 
-%     
-%  [ CR, R ] = MS_axes( C )
-%     Also return the rotation matrix to transform C.
+% [ CR, ... ] = MS_axes(C)
+%
+%%     [CR] = MS_axes(C)                    
+%         Return a rotated elasticity matrix minimising the number of 
+%         distinct elements. This is the orientation which, on further 
+%         decomposition using MS_NORMS, will maximise the high symmetry
+%         components of the matrix. 
+%
+%     [CR, RR] = MS_axes(C)
+%         In addition, return the rotation matrix, RR, used to perform
+%         the rotation to generate C from CR.
 %
 %  [ ... ] = MS_axes( C, 'nowarn' )
 %     Suppress all warnings.
 %
+% Notes:
+%     If the input matrix has isotropic, hexagonal or tetragonal 
+%     symmetry there are multiple orentations of the principle axes.
+%     in the isotropic case CR not rotated with respect to C (and RR
+%     is the identity matrix). In the hexagonal and tetragonal cases, 
+%     X3 is defined by the distinct eigenvalue (see Browaeys and Chevrot).
+%     For the monoclinic or triclinic cases we have to make a 'best-guess'
+%     and following Browraeys and Chevrot we use the bisectrix of each of 
+%     the eigenvectors of d and its closest match in v.
+%
+% References:
+%     Browaeys, J. T. and S. Chevrot (2004) Decomposition of the elastic
+%         tensor and geophysical applications. Geophysical Journal 
+%         international v159, 667-678.
+%     Cowin, S. C. and M. M. Mehrabadi (1987) On the identification of 
+%         material symmetry for anisotropic elastic materials. Quartely
+%         Journal of Mechanics and Applied Mathematics v40, 451-476.
 
 function [ varargout ] = MS_axes( C, varargin )
 
@@ -32,47 +53,7 @@
                   ['Unknown option: ' varargin{iarg}]) ;   
          end   
       end
-=======
-% Calculate the principle axes of elasticity matrix C, after:
-%     Browaeys and Chevrot (2004) (GJI, v159, 667-678, 2004)
-%
-%  % [ CR, ... ] = MS_axes(C)
-%
-% Usage: 
-%     [CR] = MS_axes(C)                    
-%         Return a rotated elasticity matrix minimising the number of 
-%         distinct elements. This is the orientation which, on further 
-%         decomposition using MS_NORMS, will maximise the high symmetry
-%         components of the matrix. 
-%
-%     [CR, RR] = MS_axes(C)
-%         In addition, return the rotation matrix, RR, used to perform
-%         the rotation to generate C from CR.
-%
-% Notes:
-%     If the input matrix has isotropic, hexagonal or tetragonal 
-%     symmetry there are multiple orentations of the principle axes.
-%     in the isotropic case CR not rotated with respect to C (and RR
-%     is the identity matrix). In the hexagonal and tetragonal cases, 
-%     X3 is defined by the distinct eigenvalue (see Browaeys and Chevrot).
-%     For the monoclinic or triclinic cases we have to make a 'best-guess'
-%     and following Browraeys and Chevrot we use the bisectrix of each of 
-%     the eigenvectors of d and its closest match in v.
-%
-% References:
-%     Browaeys, J. T. and S. Chevrot (2004) Decomposition of the elastic
-%         tensor and geophysical applications. Geophysical Journal 
-%         international v159, 667-678.
-%     Cowin, S. C. and M. M. Mehrabadi (1987) On the identification of 
-%         material symmetry for anisotropic elastic materials. Quartely
-%         Journal of Mechanics and Applied Mathematics v40, 451-476.
-
-% (C) James Wookey and Andrew Walker, 2011.
-% 
-%
-
-function [ CR RR ] = MS_axes( C )
->>>>>>> 60bfd49c
+
 
 det_thresh = 0.01 ; % threshold on flagging an error on the orthogonality 
                     % of the best guess axes 
@@ -184,55 +165,38 @@
          dps
       end   
    end
-   R1 = [X1' X2' X3'] 
-   
-%  fix up the axes, for safety, by redefining X2 and X3   
-   X3 = cross(X1,X2) ;
-   X2 = cross(X1,X3) ;
-   dps = abs([dot(X1,X2) dot(X1,X3) dot(X2,X3)])
-   
-   X1 = X1 ./sqrt(sum(X1.^2)) ; % normalise to unit vectors
-   X2 = X2 ./sqrt(sum(X2.^2)) ; % normalise to unit vectors
-   X3 = X3 ./sqrt(sum(X3.^2)) ; % normalise to unit vectors
+   
+%%  fix up the axes, for safety, by redefining X2 and X3   
+%   X3 = cross(X1,X2) ;
+%   X2 = cross(X1,X3) ;
+%   dps = abs([dot(X1,X2) dot(X1,X3) dot(X2,X3)])
+%   X1 = X1 ./sqrt(sum(X1.^2)) ; % normalise to unit vectors
+%   X2 = X2 ./sqrt(sum(X2.^2)) ; % normalise to unit vectors
+%   X3 = X3 ./sqrt(sum(X3.^2)) ; % normalise to unit vectors
       
 %  construct forward rotation matrix
-   R1 = [X1' X2' X3'] 
+   R1 = [X1' X2' X3'] ;
    
    
 %  calculate reverse rotation
-   RR = inv(R1) 
+   RR = inv(R1) ;
 
    % check rotation matrix
    if (abs(det(RR))-1)>det_thresh ;
-<<<<<<< HEAD
        if warn
           warning('MS_axes: Improper rotation matrix resulted, not rotating.') ;
           fprintf('Determinant = %20.18f\n',det(RR))
        end
+       RR = [1 0 0 ; 0 1 0 ; 0 0 1];
        CR=C ;
    else
-=======
-       warning('MS_axes: Improper rotation matrix resulted, not rotating.') ;
-       fprintf('Determinant = %20.18f\n',det(RR))
-       RR = [1 0 0 ; 0 1 0 ; 0 0 1];
-       CR = C ;
-       return 
-   end
-   
->>>>>>> 60bfd49c
    % apply to the input elasticity matrix
       CR = MS_rotR(C,RR) ;
    end
 else
-<<<<<<< HEAD
    if warn, warning('No rotation was deemed necessary.');, end
    CR=C;
    RR = eye(3) ;
-=======
-   warning('No rotation was deemed necessary.')
-   RR = [1 0 0 ; 0 1 0 ; 0 0 1];
-   CR = C;
->>>>>>> 60bfd49c
 end
 
    switch nargout
