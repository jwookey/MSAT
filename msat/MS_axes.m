--- conflicted
+++ resolved
@@ -67,7 +67,6 @@
          end   
       end
 
-
 det_thresh = 0.01 ; % threshold on flagging an error on the orthogonality 
                     % of the best guess axes 
 
@@ -111,7 +110,6 @@
 % (see Browaeys and Chevrot).
       X3=vecd(:,id)' ;
 % check that X3 has changed
-<<<<<<< HEAD
       if (X3(1)==0 & X3(2)==0)   
           irot=0;
       else      
@@ -131,18 +129,6 @@
           irot = 0;
         end
     end
-=======
-   if (X3(1)==0 & X3(2)==0 & X1(2)==0 & X1(3)==0), irot=0;, end
-      irot=0;
-   else      
-%     now set the other two vectors.    
-%     we want X2 to be horizontal ...
-      X2=cross(X3,[X3(1) X3(2) 0]) ; X2=X2./norm(X2);
-%     now have a definition for X1
-      X1=cross(X3,X2) ;  X1=X1./norm(X1) ;     
-      irot=1;
-   end   
->>>>>>> 87ab2dde
 case 3
 %  orthorhombic or lower symmetry
 %  first figure out how many common vectors there are   
@@ -159,14 +145,10 @@
       X2=vecd(:,2)' ;
       X3=vecd(:,3)' ;
       irot = 1 ;
-<<<<<<< HEAD
       %if (X3(1)==0 & X3(2)==0), irot=0;, end
       if (all(all([X1' X2' X3'] == eye(3))))
           irot = 0;
       end
-=======
-      if (X3(1)==0 & X3(2)==0 & X1(2)==0 & X1(3)==0), irot=0;, end
->>>>>>> 87ab2dde
    else
 % monoclinic or triclinic. Here we have to make a 'best-guess'. Following
 % Browraeys and Chevrot we use the bisectrix of each of the eigenvectors of
@@ -213,7 +195,6 @@
 %  calculate reverse rotation
    RR = inv(R1) ;
    
-<<<<<<< HEAD
    if ((det(RR)+1) < det_thresh)
        % Rotoinversion
        if warn
@@ -223,9 +204,7 @@
        R1 = [-X1' X2' X3'] ;
        RR = inv(R1) ;
    end
-   
-=======
->>>>>>> 87ab2dde
+
    % check rotation matrix
    if (abs(det(RR))-1)>det_thresh ;
        if warn
