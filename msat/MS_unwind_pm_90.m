<<<<<<< HEAD
% MS_UNWIND_PM_90 - Unwind an angle until it is between 0 and 360 degrees
%
% // Part of MSAT - The Matlab Seismic Anisotropy Toolkit //
%
% Utility function to find the equivelent angle between 0 and 360 degrees. 
%
%  % [angle] = unwind_pm_90(angle_in)
%
% Usage: 
%     for a given value of angle_in return a value greater than 
%     -90 and less than or equal to 900 by repetedly adding or subtracting
%     180. Angle can be a scalar or a vector.
%
% See also: MS_UNWIND_0_180, MS_UNWIND_360, MS_UNWIND_PM_180

=======
%  MS_UNWIND_PM_90 - Unwind an angle until it is between -90 and 90 degrees
%
% // Part of MSAT - The Matlab Seismic Anisotropy Toolkit //
%
% [angle] = MS_unwind_pm_90(angle_in)
>>>>>>> ef68a94d
%
% This assumes a 180 degree periodicity. Angle can be a scalar or a vector. 
%
<<<<<<< HEAD
=======
% See also: 

% (C) James Wookey and Andrew Walker, 2011

%===============================================================================
>>>>>>> ef68a94d
function [angle] = MS_unwind_pm_90(angle_in)
%===============================================================================
%  ** check input
      if ~isvector(angle_in)
         error('MS:unwind_pm_90:BadInput',...
            'Input is required to be a scalar/vector') ;
      end
      
      angle = angle_in ;
   
%     shift to -180 -> 180   
      angle = angle - 180.*fix(angle./180) ;

%     refine: too small
      ind = find(angle<=-90);
      if ~isempty(ind), angle(ind) = angle(ind) + 180 ; , end    

%     or too large      
      ind = find(angle>90); 
      if ~isempty(ind), angle(ind) = angle(ind) - 180 ; , end 
<<<<<<< HEAD
   end

%  if we got to here something is probably wrong:
error('MS:UNWIND:toomanyits', ...
    'UNWIND_PM_90 completed 1000 iterations without angle reaching +/-90 deg')   
=======
>>>>>>> ef68a94d
   
return
%===============================================================================<|MERGE_RESOLUTION|>--- conflicted
+++ resolved
@@ -1,4 +1,3 @@
-<<<<<<< HEAD
 % MS_UNWIND_PM_90 - Unwind an angle until it is between 0 and 360 degrees
 %
 % // Part of MSAT - The Matlab Seismic Anisotropy Toolkit //
@@ -11,27 +10,10 @@
 %     for a given value of angle_in return a value greater than 
 %     -90 and less than or equal to 900 by repetedly adding or subtracting
 %     180. Angle can be a scalar or a vector.
-%
-% See also: MS_UNWIND_0_180, MS_UNWIND_360, MS_UNWIND_PM_180
-
-=======
-%  MS_UNWIND_PM_90 - Unwind an angle until it is between -90 and 90 degrees
-%
-% // Part of MSAT - The Matlab Seismic Anisotropy Toolkit //
-%
-% [angle] = MS_unwind_pm_90(angle_in)
->>>>>>> ef68a94d
-%
-% This assumes a 180 degree periodicity. Angle can be a scalar or a vector. 
-%
-<<<<<<< HEAD
-=======
-% See also: 
 
 % (C) James Wookey and Andrew Walker, 2011
 
 %===============================================================================
->>>>>>> ef68a94d
 function [angle] = MS_unwind_pm_90(angle_in)
 %===============================================================================
 %  ** check input
@@ -52,14 +34,8 @@
 %     or too large      
       ind = find(angle>90); 
       if ~isempty(ind), angle(ind) = angle(ind) - 180 ; , end 
-<<<<<<< HEAD
-   end
-
-%  if we got to here something is probably wrong:
-error('MS:UNWIND:toomanyits', ...
-    'UNWIND_PM_90 completed 1000 iterations without angle reaching +/-90 deg')   
-=======
->>>>>>> ef68a94d
    
 return
-%===============================================================================+%===============================================================================
+
+% See also: MS_UNWIND_0_180, MS_UNWIND_360, MS_UNWIND_PM_180
